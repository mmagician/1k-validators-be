--- conflicted
+++ resolved
@@ -1,10 +1,6 @@
 {
   "name": "1k-validators-be",
-<<<<<<< HEAD
-  "version": "2.3.57",
-=======
-  "version": "2.3.58",
->>>>>>> fd24a33a
+  "version": "2.3.59",
   "description": "Services for running the Thousand Validator Program.",
   "main": "index.js",
   "scripts": {
