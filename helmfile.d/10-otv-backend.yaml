environments:
  production:
  ci:

repositories:
  - name: w3f
    url: https://w3f.github.io/helm-charts/

releases:
  - name: kusama-otv-backend
    namespace: kusama
    {{ if eq .Environment.Name "production" }}
    chart: w3f/otv-backend
<<<<<<< HEAD
    version: v2.2.46
=======
    version: v2.2.45
>>>>>>> 62ca6bf1
    {{ else }}
    chart: ../charts/otv-backend
    {{ end }}
    values:
    - ./config/kusama/otv-backend.yaml.gotmpl
    
  - name: polkadot-otv-backend
    namespace: polkadot
    {{ if eq .Environment.Name "production" }}
    chart: w3f/otv-backend
    version: v2.2.45
    {{ else }}
    chart: ../charts/otv-backend
    {{ end }} 
    values:
    - ./config/polkadot/otv-backend.yaml.gotmpl
<|MERGE_RESOLUTION|>--- conflicted
+++ resolved
@@ -11,11 +11,7 @@
     namespace: kusama
     {{ if eq .Environment.Name "production" }}
     chart: w3f/otv-backend
-<<<<<<< HEAD
     version: v2.2.46
-=======
-    version: v2.2.45
->>>>>>> 62ca6bf1
     {{ else }}
     chart: ../charts/otv-backend
     {{ end }}
