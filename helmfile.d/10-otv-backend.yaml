environments:
  production:
  ci:

repositories:
  - name: w3f
    url: https://w3f.github.io/helm-charts/

releases:
  - name: kusama-otv-backend
    namespace: kusama
    {{ if eq .Environment.Name "production" }}
    chart: w3f/otv-backend
<<<<<<< HEAD
    version: v2.3.57
=======
    version: v2.3.58
>>>>>>> fd24a33a
    {{ else }}
    chart: ../charts/otv-backend
    {{ end }}
    values:
    - ./config/otv-backend.yaml.gotmpl
    - ./config/kusama/otv-backend.yaml.gotmpl
    
  - name: polkadot-otv-backend
    namespace: polkadot
    {{ if eq .Environment.Name "production" }}
    chart: w3f/otv-backend
<<<<<<< HEAD
    version: v2.3.57
=======
    version: v2.3.58
>>>>>>> fd24a33a
    {{ else }}
    chart: ../charts/otv-backend
    {{ end }} 
    values:
    - ./config/otv-backend.yaml.gotmpl
    - ./config/polkadot/otv-backend.yaml.gotmpl
<|MERGE_RESOLUTION|>--- conflicted
+++ resolved
@@ -11,11 +11,7 @@
     namespace: kusama
     {{ if eq .Environment.Name "production" }}
     chart: w3f/otv-backend
-<<<<<<< HEAD
-    version: v2.3.57
-=======
-    version: v2.3.58
->>>>>>> fd24a33a
+    version: v2.3.59
     {{ else }}
     chart: ../charts/otv-backend
     {{ end }}
@@ -27,11 +23,7 @@
     namespace: polkadot
     {{ if eq .Environment.Name "production" }}
     chart: w3f/otv-backend
-<<<<<<< HEAD
-    version: v2.3.57
-=======
-    version: v2.3.58
->>>>>>> fd24a33a
+    version: v2.3.59
     {{ else }}
     chart: ../charts/otv-backend
     {{ end }} 
